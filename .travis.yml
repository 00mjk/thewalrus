--- conflicted
+++ resolved
@@ -44,11 +44,7 @@
     cibuildwheel --output-dir wheelhouse
     $PIP install https://github.com/joerick/libcloud/archive/v1.5.0-s3fix.zip
     $PIP install wheelhouse-uploader
-<<<<<<< HEAD
-    wheelhouse_uploader upload --local-folder wheelhouse/ wheels
-=======
-    python -m wheelhouse_uploader upload --provider-name S3 --local-folder wheelhouse/ xanadu-img
->>>>>>> cc41e258
+    python -m wheelhouse_uploader upload --provider-name S3 --local-folder wheelhouse/ wheels
   fi
 after_success:
 - if [ "$WHEEL" = "0" ]; then make codecov; fi