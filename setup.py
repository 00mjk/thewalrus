--- conflicted
+++ resolved
@@ -1,171 +1,168 @@
-# Copyright 2019 Xanadu Quantum Technologies Inc.
-
-# Licensed under the Apache License, Version 2.0 (the "License");
-# you may not use this file except in compliance with the License.
-# You may obtain a copy of the License at
-
-#     http://www.apache.org/licenses/LICENSE-2.0
-
-# Unless required by applicable law or agreed to in writing, software
-# distributed under the License is distributed on an "AS IS" BASIS,
-# WITHOUT WARRANTIES OR CONDITIONS OF ANY KIND, either express or implied.
-# See the License for the specific language governing permissions and
-# limitations under the License.
-
-#!/usr/bin/env python3
-import sys
-import os
-import platform
-
-import setuptools
-
-
-with open("hafnian/_version.py") as f:
-    version = f.readlines()[-1].split()[-1].strip("\"'")
-
-
-requirements = [
-    "numpy",
-    "scipy>=1.2.1"
-]
-
-
-setup_requirements = [
-    "numpy"
-]
-
-
-BUILD_EXT = True
-
-try:
-    import numpy as np
-    from numpy.distutils.core import setup
-    from numpy.distutils.extension import Extension
-except ImportError:
-    raise ImportError("ERROR: NumPy needs to be installed first. "
-                      "You can install it with pip:"
-                      "\n\npip install numpy")
-
-
-if BUILD_EXT:
-
-    USE_CYTHON = True
-    try:
-        from Cython.Build import cythonize
-        ext = 'pyx'
-    except:
-        def cythonize(x, compile_time_env=None):
-            return x
-
-        USE_CYTHON = False
-        cythonize = cythonize
-        ext = 'cpp'
-
-
-    library_default = ""
-    USE_OPENMP = True
-    EIGEN_INCLUDE = [os.environ.get("EIGEN_INCLUDE_DIR", ""), "/usr/local/include/eigen3", "/usr/include/eigen3"]
-
-    LD_LIBRARY_PATH = os.environ.get('LD_LIBRARY_PATH', library_default).split(":")
-    C_INCLUDE_PATH = os.environ.get('C_INCLUDE_PATH', "").split(":") + [np.get_include()]  + EIGEN_INCLUDE + ["src"]
-
-    LD_LIBRARY_PATH = [i for i in LD_LIBRARY_PATH if i]
-    libraries = []
-
-    if platform.system() == 'Windows':
-        USE_OPENMP = False
-        cflags_default = "-static -O3 -Wall -fPIC"
-        extra_link_args_CPP = ["-std=c++11 -static", "-static-libgfortran", "-static-libgcc"]
-    elif platform.system() == 'Darwin':
-        cflags_default = "-O3 -Wall -fPIC -shared -Xpreprocessor -fopenmp -lomp -mmacosx-version-min=10.9"
-        libraries += ["omp"]
-        extra_link_args_CPP = ['-Xpreprocessor -fopenmp -lomp']
-        extra_include = ['/Applications/Xcode.app/Contents/Developer/Toolchains/XcodeDefault.xctoolchain/usr/include/c++/v1/']
-        C_INCLUDE_PATH += ['/usr/local/opt/libomp/include']
-        LD_LIBRARY_PATH += ['/usr/local/opt/libomp/lib']
-    else:
-        cflags_default = "-O3 -Wall -fPIC -shared -fopenmp"
-        extra_link_args_CPP = ['-fopenmp']
-
-    CFLAGS = os.environ.get('CFLAGS', cflags_default).split() + ['-I{}'.format(np.get_include())]
-
-    USE_LAPACK = False
-    if os.environ.get("USE_LAPACK", ""):
-        USE_LAPACK = True
-        CFLAGS += [" -llapacke -DLAPACKE=1"]
-        libraries += ["lapacke"]
-        extra_link_args_CPP[0] += " -llapacke"
-
-    if os.environ.get("USE_OPENBLAS", ""):
-        USE_LAPACK = True
-        CFLAGS += [" -lopenblas -DLAPACKE=1"]
-        libraries += ["openblas"]
-        extra_link_args_CPP[0] += " -lopenblas"
-
-    extensions = cythonize([
-            Extension("libhaf",
-                sources=["hafnian/hafnian."+ext,],
-                depends=["src/hafnian.hpp",
-                         "src/eigenvalue_hafnian.hpp",
-                         "src/recursive_hafnian.hpp",
-                         "src/repeated_hafnian.hpp",
-                         "src/hafnian_approx.hpp",
-                         "src/torontonian.hpp",
-                         "src/permanent.hpp",
-<<<<<<< HEAD
-                         "src/batchhafnian.hpp",
-=======
->>>>>>> e7798efd
-                         "src/stdafx.h",
-                         "src/fsum.hpp"],
-                include_dirs=C_INCLUDE_PATH,
-                library_dirs=['/usr/lib', '/usr/local/lib'] + LD_LIBRARY_PATH,
-                libraries=libraries,
-                language="c++",
-                extra_compile_args=["-std=c++11"] + CFLAGS,
-                extra_link_args=extra_link_args_CPP)
-    ], compile_time_env={'_OPENMP': USE_OPENMP, 'LAPACKE': USE_LAPACK})
-else:
-    extensions = []
-
-
-info = {
-    'name': 'hafnian',
-    'version': version,
-    'maintainer': 'Xanadu Inc.',
-    'maintainer_email': 'nicolas@xanadu.ai',
-    'url': 'http://xanadu.ai',
-    'license': 'Apache License 2.0',
-    'packages': [
-                    'hafnian',
-                    'hafnian.tests'
-                ],
-    'description': 'Open source library for hafnian calculation',
-    'long_description': open('README.rst').read(),
-    'provides': ["hafnian"],
-    'install_requires': requirements,
-    'ext_package': 'hafnian.lib',
-    'setup_requires': setup_requirements,
-    'ext_modules': extensions
-}
-
-classifiers = [
-    "Development Status :: 3 - Alpha",
-    "Environment :: Console",
-    "Intended Audience :: Science/Research",
-    "License :: OSI Approved :: Apache Software License",
-    "Natural Language :: English",
-    "Operating System :: POSIX",
-    "Operating System :: MacOS :: MacOS X",
-    "Operating System :: POSIX :: Linux",
-    "Operating System :: Microsoft :: Windows",
-    "Programming Language :: Python",
-    'Programming Language :: Python :: 3',
-    'Programming Language :: Python :: 3.5',
-    'Programming Language :: Python :: 3.6',
-    'Programming Language :: Python :: 3.7',
-    'Programming Language :: Python :: 3 :: Only',
-    "Topic :: Scientific/Engineering :: Physics"
-]
-
-setup(classifiers=classifiers, **(info))
+# Copyright 2019 Xanadu Quantum Technologies Inc.
+
+# Licensed under the Apache License, Version 2.0 (the "License");
+# you may not use this file except in compliance with the License.
+# You may obtain a copy of the License at
+
+#     http://www.apache.org/licenses/LICENSE-2.0
+
+# Unless required by applicable law or agreed to in writing, software
+# distributed under the License is distributed on an "AS IS" BASIS,
+# WITHOUT WARRANTIES OR CONDITIONS OF ANY KIND, either express or implied.
+# See the License for the specific language governing permissions and
+# limitations under the License.
+
+#!/usr/bin/env python3
+import sys
+import os
+import platform
+
+import setuptools
+
+
+with open("hafnian/_version.py") as f:
+    version = f.readlines()[-1].split()[-1].strip("\"'")
+
+
+requirements = [
+    "numpy",
+    "scipy>=1.2.1"
+]
+
+
+setup_requirements = [
+    "numpy"
+]
+
+
+BUILD_EXT = True
+
+try:
+    import numpy as np
+    from numpy.distutils.core import setup
+    from numpy.distutils.extension import Extension
+except ImportError:
+    raise ImportError("ERROR: NumPy needs to be installed first. "
+                      "You can install it with pip:"
+                      "\n\npip install numpy")
+
+
+if BUILD_EXT:
+
+    USE_CYTHON = True
+    try:
+        from Cython.Build import cythonize
+        ext = 'pyx'
+    except:
+        def cythonize(x, compile_time_env=None):
+            return x
+
+        USE_CYTHON = False
+        cythonize = cythonize
+        ext = 'cpp'
+
+
+    library_default = ""
+    USE_OPENMP = True
+    EIGEN_INCLUDE = [os.environ.get("EIGEN_INCLUDE_DIR", ""), "/usr/local/include/eigen3", "/usr/include/eigen3"]
+
+    LD_LIBRARY_PATH = os.environ.get('LD_LIBRARY_PATH', library_default).split(":")
+    C_INCLUDE_PATH = os.environ.get('C_INCLUDE_PATH', "").split(":") + [np.get_include()]  + EIGEN_INCLUDE + ["src"]
+
+    LD_LIBRARY_PATH = [i for i in LD_LIBRARY_PATH if i]
+    libraries = []
+
+    if platform.system() == 'Windows':
+        USE_OPENMP = False
+        cflags_default = "-static -O3 -Wall -fPIC"
+        extra_link_args_CPP = ["-std=c++11 -static", "-static-libgfortran", "-static-libgcc"]
+    elif platform.system() == 'Darwin':
+        cflags_default = "-O3 -Wall -fPIC -shared -Xpreprocessor -fopenmp -lomp -mmacosx-version-min=10.9"
+        libraries += ["omp"]
+        extra_link_args_CPP = ['-Xpreprocessor -fopenmp -lomp']
+        extra_include = ['/Applications/Xcode.app/Contents/Developer/Toolchains/XcodeDefault.xctoolchain/usr/include/c++/v1/']
+        C_INCLUDE_PATH += ['/usr/local/opt/libomp/include']
+        LD_LIBRARY_PATH += ['/usr/local/opt/libomp/lib']
+    else:
+        cflags_default = "-O3 -Wall -fPIC -shared -fopenmp"
+        extra_link_args_CPP = ['-fopenmp']
+
+    CFLAGS = os.environ.get('CFLAGS', cflags_default).split() + ['-I{}'.format(np.get_include())]
+
+    USE_LAPACK = False
+    if os.environ.get("USE_LAPACK", ""):
+        USE_LAPACK = True
+        CFLAGS += [" -llapacke -DLAPACKE=1"]
+        libraries += ["lapacke"]
+        extra_link_args_CPP[0] += " -llapacke"
+
+    if os.environ.get("USE_OPENBLAS", ""):
+        USE_LAPACK = True
+        CFLAGS += [" -lopenblas -DLAPACKE=1"]
+        libraries += ["openblas"]
+        extra_link_args_CPP[0] += " -lopenblas"
+
+    extensions = cythonize([
+            Extension("libhaf",
+                sources=["hafnian/hafnian."+ext,],
+                depends=["src/hafnian.hpp",
+                         "src/eigenvalue_hafnian.hpp",
+                         "src/recursive_hafnian.hpp",
+                         "src/repeated_hafnian.hpp",
+                         "src/hafnian_approx.hpp",
+                         "src/torontonian.hpp",
+                         "src/permanent.hpp",
+                         "src/batchhafnian.hpp",
+                         "src/stdafx.h",
+                         "src/fsum.hpp"],
+                include_dirs=C_INCLUDE_PATH,
+                library_dirs=['/usr/lib', '/usr/local/lib'] + LD_LIBRARY_PATH,
+                libraries=libraries,
+                language="c++",
+                extra_compile_args=["-std=c++11"] + CFLAGS,
+                extra_link_args=extra_link_args_CPP)
+    ], compile_time_env={'_OPENMP': USE_OPENMP, 'LAPACKE': USE_LAPACK})
+else:
+    extensions = []
+
+
+info = {
+    'name': 'hafnian',
+    'version': version,
+    'maintainer': 'Xanadu Inc.',
+    'maintainer_email': 'nicolas@xanadu.ai',
+    'url': 'http://xanadu.ai',
+    'license': 'Apache License 2.0',
+    'packages': [
+                    'hafnian',
+                    'hafnian.tests'
+                ],
+    'description': 'Open source library for hafnian calculation',
+    'long_description': open('README.rst').read(),
+    'provides': ["hafnian"],
+    'install_requires': requirements,
+    'ext_package': 'hafnian.lib',
+    'setup_requires': setup_requirements,
+    'ext_modules': extensions
+}
+
+classifiers = [
+    "Development Status :: 3 - Alpha",
+    "Environment :: Console",
+    "Intended Audience :: Science/Research",
+    "License :: OSI Approved :: Apache Software License",
+    "Natural Language :: English",
+    "Operating System :: POSIX",
+    "Operating System :: MacOS :: MacOS X",
+    "Operating System :: POSIX :: Linux",
+    "Operating System :: Microsoft :: Windows",
+    "Programming Language :: Python",
+    'Programming Language :: Python :: 3',
+    'Programming Language :: Python :: 3.5',
+    'Programming Language :: Python :: 3.6',
+    'Programming Language :: Python :: 3.7',
+    'Programming Language :: Python :: 3 :: Only',
+    "Topic :: Scientific/Engineering :: Physics"
+]
+
+setup(classifiers=classifiers, **(info))